use super::{orbits::closest_nav_standards, NavMsgType, OrbitItem};
use crate::constants::Constants;
use crate::{
    constants, epoch,
    prelude::{Constellation, Duration, Epoch, TimeScale, SV},
    version::Version,
};

#[cfg(feature = "nav")]
use crate::prelude::Almanac;

#[cfg(feature = "nav")]
use anise::{
    astro::AzElRange,
    constants::frames::EARTH_J2000,
    errors::AlmanacResult,
    prelude::{Frame, Orbit},
};

use log::{error, warn};
use std::collections::HashMap;
use std::str::FromStr;
use thiserror::Error;

use crate::epoch::{
    parse_in_timescale as parse_epoch_in_timescale, ParsingError as EpochParsingError,
};

#[cfg(feature = "nav")]
use nalgebra::{self as na, Matrix3, Rotation, Rotation3, Vector3, Vector4};

/// Parsing errors
#[derive(Debug, Error)]
pub enum Error {
    #[error("missing data")]
    MissingData,
    #[error("data base revision error")]
    DataBaseRevisionError,
    #[error("failed to parse data")]
    ParseFloatError(#[from] std::num::ParseFloatError),
    #[error("failed to parse data")]
    ParseIntError(#[from] std::num::ParseIntError),
    #[error("failed to parse epoch")]
    EpochParsing(#[from] EpochParsingError),
    #[error("sv parsing error")]
    SvParsing(#[from] gnss::sv::ParsingError),
    #[error("failed to identify timescale for sv \"{0}\"")]
    TimescaleIdentification(SV),
}

/// EphemerisHelper
/// # Action
/// - Helps calculate satellite orbits described by Keplerian orbital elements, inculding
/// GPS、BDS、Galieo
/// - Helps calculate relativistic effects(todo)
#[cfg(feature = "nav")]
#[cfg_attr(docsrs, doc(cfg(feature = "nav")))]
#[derive(Debug, Clone, Copy)]
struct EphemerisHelper {
    /// Satellite
    pub sv: SV,
    /// The difference between the calculated time and the ephemeris reference time
    pub t_k: f64,
    /// Ascending angle(corrected)
    pub u_k: f64,
    /// Radius(corrected)
    pub r_k: f64,
    /// Orbital inclination(corrected)
    pub i_k: f64,
    /// Ascending node right ascension
    pub omega_k: f64,
    /// First Derivative of Ascending angle(corrected)
    pub fd_u_k: f64,
    /// First Derivative of Radius(corrected)
    pub fd_r_k: f64,
    /// First Derivative of Orbital inclination(corrected)
    pub fd_i_k: f64,
    /// First Derivative of Ascending node right ascension
    pub fd_omega_k: f64,
    /// Relativistic Effect Correction
    pub dtr: f64,
    /// First Derivative of Relativistic Effect Correction
    pub fd_dtr: f64,
    /// r_sv in meters ECEF
    pub r_sv: (f64, f64, f64),
    /// ECEF to Celestial rotation matrix
    pub cie_rot: Rotation3<f64>,
    /// Orbit
    pub orbit: Orbit,
}

#[cfg(feature = "nav")]
#[cfg_attr(docsrs, doc(cfg(feature = "nav")))]
impl EphemerisHelper {
    fn meo_orbit_to_ecef_rotation_matrix(&self) -> Rotation<f64, 3> {
        // Positive angles mean counterclockwise rotation
        let rotation_x = Rotation3::from_axis_angle(&Vector3::x_axis(), self.i_k);
        let rotation_z = Rotation3::from_axis_angle(&Vector3::z_axis(), self.omega_k);
        rotation_z * rotation_x
    }

    fn geo_orbit_to_ecef_rotation_matrix(&self) -> Rotation<f64, 3> {
        let rotation_x = Rotation::from_axis_angle(&Vector3::x_axis(), 5.0f64.to_radians());
        let rotation_z =
            Rotation::from_axis_angle(&Vector3::z_axis(), -constants::Omega::BDS * self.t_k);
        rotation_z * rotation_x
    }

    fn orbit_velocity(&self) -> (f64, f64) {
        let (sin_u_k, cos_u_k) = self.u_k.sin_cos();
        let fd_x = self.fd_r_k * cos_u_k - self.r_k * self.fd_u_k * sin_u_k;
        let fd_y = self.fd_r_k * sin_u_k + self.r_k * self.fd_u_k * cos_u_k;
        (fd_x, fd_y)
    }

    /// Calculate ecef position [km].
    fn ecef_position(&self) -> Vector3<f64> {
        if self.sv.is_beidou_geo() {
            self.beidou_geo_ecef_position()
        } else {
            let (x, y, z) = self.r_sv;
            let orbit_xyz = Vector3::new(x, y, z);
            let ecef_xyz = self.meo_orbit_to_ecef_rotation_matrix() * orbit_xyz;
            ecef_xyz / 1000.0
        }
    }

    /// Calculate ecef velocity [km/s].
    fn ecef_velocity(&self) -> Vector3<f64> {
        if self.sv.is_beidou_geo() {
            self.beidou_geo_ecef_velocity()
        } else {
            let (x, y, _) = self.r_sv;
            let (sin_omega_k, cos_omega_k) = self.omega_k.sin_cos();
            let (sin_i_k, cos_i_k) = self.i_k.sin_cos();
            // First Derivative of orbit position
            let (fd_x, fd_y) = self.orbit_velocity();
            // First Derivative of rotation Matrix
            let mut fd_r = na::SMatrix::<f64, 3, 4>::zeros();
            fd_r[(0, 0)] = cos_omega_k;
            fd_r[(0, 1)] = -sin_omega_k * cos_i_k;
            fd_r[(0, 2)] = -(x * sin_omega_k + y * cos_omega_k * cos_i_k);
            fd_r[(0, 3)] = y * sin_omega_k * sin_i_k;
            fd_r[(1, 0)] = sin_omega_k;
            fd_r[(1, 1)] = cos_omega_k * cos_i_k;
            fd_r[(1, 2)] = x * cos_omega_k - y * sin_omega_k * cos_i_k;
            fd_r[(1, 3)] = y * cos_omega_k * sin_i_k;
            fd_r[(2, 1)] = sin_i_k;
            fd_r[(2, 3)] = y * cos_i_k;

            let rhs = Vector4::new(fd_x, fd_y, self.fd_omega_k, self.fd_i_k);
            let vel = fd_r * rhs;
            vel / 1000.0
        }
    }

    /// Calculate ECEF position [km] and velocity [km/s] of MEO/IGSO sv
    /// # Return
    /// ( Position(x,y,z),Velecity(x,y,z) )
    fn ecef_pv(&self) -> (Vector3<f64>, Vector3<f64>) {
        (self.ecef_position(), self.ecef_velocity())
    }

    /// Calculate ecef [km] position of GEO sv
    fn beidou_geo_ecef_position(&self) -> Vector3<f64> {
        let orbit_xyz = Vector3::new(self.r_sv.0, self.r_sv.1, 0.0);
        let rotation1 = self.meo_orbit_to_ecef_rotation_matrix();
        let rotation2 = self.geo_orbit_to_ecef_rotation_matrix();
        let ecef_xyz = rotation2 * rotation1 * orbit_xyz;
        ecef_xyz / 1000.0
    }

    /// Calculate ecef velocity of GEO sv
    fn beidou_geo_ecef_velocity(&self) -> Vector3<f64> {
        let (x, y, _) = self.r_sv;
        let (sin_omega_k, cos_omega_k) = self.omega_k.sin_cos();
        let (sin_i_k, cos_i_k) = self.i_k.sin_cos();
        let (fd_x, fd_y) = self.orbit_velocity();
        let fd_xgk = -y * self.fd_omega_k - fd_y * cos_i_k * sin_omega_k + fd_x * cos_omega_k;
        let fd_ygk = x * self.fd_omega_k + fd_y * cos_i_k * cos_omega_k + fd_x * sin_omega_k;
        let fd_zgk = fd_y * sin_i_k + y * self.fd_i_k * cos_i_k;

        let rx = Rotation3::from_axis_angle(&Vector3::x_axis(), 5.0);
        let rz = Rotation3::from_axis_angle(&Vector3::z_axis(), -constants::Omega::BDS * self.t_k);
        let (sin_omega_tk, cos_omega_tk) = (constants::Omega::BDS * self.t_k).sin_cos();
        let fd_rz = self.fd_omega_k
            * na::Matrix3::new(
                -sin_omega_tk,
                cos_omega_tk,
                0.0,
                -cos_omega_tk,
                -sin_omega_tk,
                0.0,
                0.0,
                0.0,
                0.0,
            );
        let pos = self.beidou_geo_ecef_position();
        let fd_pos = Vector3::new(fd_xgk, fd_ygk, fd_zgk);
        let vel = fd_rz * rx * pos + rz * rx * fd_pos;
        vel
    }

    /// Calculate ecef position and velocity of BeiDou GEO sv
    /// # Return
    /// ( Position(x,y,z),Velecity(x,y,z) )
    fn beidou_geo_ecef_pv(&self) -> (Vector3<f64>, Vector3<f64>) {
        let (x, y, _) = self.r_sv;
        let (sin_omega_k, cos_omega_k) = self.omega_k.sin_cos();
        let (sin_i_k, cos_i_k) = self.i_k.sin_cos();
        let (fd_x, fd_y) = self.orbit_velocity();
        let fd_xgk = -y * self.fd_omega_k - fd_y * cos_i_k * sin_omega_k + fd_x * cos_omega_k;
        let fd_ygk = x * self.fd_omega_k + fd_y * cos_i_k * cos_omega_k + fd_x * sin_omega_k;
        let fd_zgk = fd_y * sin_i_k + y * self.fd_i_k * cos_i_k;

        let rx = Rotation3::from_axis_angle(&Vector3::x_axis(), 5.0);
        let rz = Rotation3::from_axis_angle(&Vector3::z_axis(), -constants::Omega::BDS * self.t_k);
        let (sin_omega_tk, cos_omega_tk) = (constants::Omega::BDS * self.t_k).sin_cos();
        let fd_rz = self.fd_omega_k
            * na::Matrix3::new(
                -sin_omega_tk,
                cos_omega_tk,
                0.0,
                -cos_omega_tk,
                -sin_omega_tk,
                0.0,
                0.0,
                0.0,
                0.0,
            );
        let pos = self.beidou_geo_ecef_position();
        let fd_pos = Vector3::new(fd_xgk, fd_ygk, fd_zgk);
        let vel = fd_rz * rx * pos + rz * rx * fd_pos;
        (pos, vel)
    }

    /// get ecef position
    pub fn position(&self) -> Option<Vector3<f64>> {
        match self.sv.constellation {
            Constellation::GPS | Constellation::Galileo => Some(self.ecef_position()),
            Constellation::BeiDou => {
                if self.sv.is_beidou_geo() {
                    Some(self.beidou_geo_ecef_position())
                } else {
                    Some(self.ecef_position())
                }
            },
            _ => {
                warn!("{} is not supported", self.sv.constellation);
                None
            },
        }
    }

    /// get ecef position and velocity
    pub fn position_velocity(&self) -> Option<(Vector3<f64>, Vector3<f64>)> {
        if self.sv.is_beidou_geo() {
            Some(self.beidou_geo_ecef_pv())
        } else {
            match self.sv.constellation {
                Constellation::GPS | Constellation::Galileo | Constellation::BeiDou => {
                    Some(self.ecef_pv())
                },
                _ => {
                    warn!("{} is not supported", self.sv.constellation);
                    None
                },
            }
        }
    }
}

/// Ephermeris NAV frame type
#[derive(Default, Clone, Debug, PartialEq)]
#[cfg_attr(feature = "serde", derive(Serialize))]
pub struct Ephemeris {
    /// Clock bias (in seconds)
    pub clock_bias: f64,
    /// Clock drift (s.s⁻¹)
    pub clock_drift: f64,
    /// Clock drift rate (s.s⁻²)).   
    pub clock_drift_rate: f64,
    /// Orbits are revision and constellation dependent,
    /// sorted by key and content, described in navigation::database
    pub orbits: HashMap<String, OrbitItem>,
}

/// Kepler parameters
#[cfg(feature = "nav")]
#[derive(Default, Clone, Debug, PartialEq)]
#[cfg_attr(feature = "serde", derive(Serialize, Deserialize))]
#[cfg_attr(docsrs, doc(cfg(feature = "nav")))]
pub struct Kepler {
    /// semi major axis (m)
    pub a: f64,
    /// Eccentricity (n.a)
    pub e: f64,
    /// Inclination angle at reference time (semicircles)
    pub i_0: f64,
    /// Longitude of ascending node at reference time (semicircles)
    pub omega_0: f64,
    /// Mean anomaly at reference time (semicircles)
    pub m_0: f64,
    /// argument of perigee (semicircles)
    pub omega: f64,
    /// Time of issue of ephemeris.
    /// NB GEO and GLO ephemerides do not have the notion of ToE, we set 0 here.
    /// Any calculations that imply ToE for those is incorrect anyways.
    pub toe: f64,
}

/// Orbit Perturbations
#[cfg(feature = "nav")]
#[derive(Default, Clone, Debug)]
#[cfg_attr(docsrs, doc(cfg(feature = "nav")))]
#[cfg_attr(feature = "serde", derive(Serialize, Deserialize))]
pub struct Perturbations {
    /// Mean motion difference from computed value [semicircles.s-1]
    pub dn: f64,
    /// Inclination rate of change [semicircles.s-1]
    pub i_dot: f64,
    /// Right ascension rate of change [semicircles.s^-1]
    pub omega_dot: f64,
    /// Amplitude of sine harmonic correction term of the argument
    /// of latitude [rad]
    pub cus: f64,
    /// Amplitude of cosine harmonic correction term of the argument
    /// of latitude [rad]
    pub cuc: f64,
    /// Amplitude of sine harmonic correction term of the angle of inclination [rad]
    pub cis: f64,
    /// Amplitude of cosine harmonic correction term of the angle of inclination [rad]
    pub cic: f64,
    /// Amplitude of sine harmonic correction term of the orbit radius [m]
    pub crs: f64,
    /// Amplitude of cosine harmonic correction term of the orbit radius [m]
    pub crc: f64,
}

impl Ephemeris {
    /// Retrieve all SV clock biases (error, drift, drift rate).
    pub fn sv_clock(&self) -> (f64, f64, f64) {
        (self.clock_bias, self.clock_drift, self.clock_drift_rate)
    }
    /// Retrieves orbit data field expressed as f64 value, if such field exists.
    pub fn get_orbit_f64(&self, field: &str) -> Option<f64> {
        if let Some(value) = self.orbits.get(field) {
            let value = value.as_f64()?;
            if value != 0.0 {
                Some(value)
            } else {
                None
            }
        } else {
            None
        }
    }

    /// Adds an orbit entry field, encoding a double precision number.
    pub(crate) fn set_orbit_f64(&mut self, field: &str, value: f64) {
        self.orbits
            .insert(field.to_string(), OrbitItem::from(value));
    }
    /// Try to retrive the week counter. This exists
    /// for all Constellations expect [Constellation::Glonass].
    pub(crate) fn get_week(&self) -> Option<u32> {
        self.orbits.get("week").and_then(|value| value.as_u32())
    }
    /// Returns TGD (if value exists) as [Duration]
    pub fn tgd(&self) -> Option<Duration> {
        let tgd_s = self.get_orbit_f64("tgd")?;
        Some(Duration::from_seconds(tgd_s))
    }
    /// Return ToE expressed as [Epoch]
    pub fn toe(&self, sv_ts: TimeScale) -> Option<Epoch> {
        // TODO: in CNAV V4 TOC is said to be TOE... ...
<<<<<<< HEAD
        let mut week = self.get_week()?;
        if sv_ts == TimeScale::GST {
            week -= 1024;
        }
=======
        let week = self.get_week()?;
>>>>>>> 1ab3525c
        let sec = self.get_orbit_f64("toe")?;
        let week_dur = Duration::from_days((week * 7) as f64);
        let sec_dur = Duration::from_seconds(sec);
        match sv_ts {
            TimeScale::GPST | TimeScale::QZSST | TimeScale::GST => {
                Some(Epoch::from_duration(week_dur + sec_dur, TimeScale::GPST))
            },
            TimeScale::BDT => Some(Epoch::from_bdt_duration(week_dur + sec_dur)),
            _ => {
                error!("{} is not supported", sv_ts);
                None
            },
        }
    }
    /*
     * get Adot field in CNAV ephemeris
     */
    pub(crate) fn a_dot(&self) -> Option<f64> {
        self.get_orbit_f64("a_dot")
    }
    /// Parse Ephemeris (V2/V3) from line iterator
    pub(crate) fn parse_v2v3(
        version: Version,
        constellation: Constellation,
        mut lines: std::str::Lines<'_>,
    ) -> Result<(Epoch, SV, Self), Error> {
        let line = match lines.next() {
            Some(l) => l,
            _ => return Err(Error::MissingData),
        };

        let svnn_offset: usize = match version.major < 3 {
            true => 3,
            false => 4,
        };

        let (svnn, rem) = line.split_at(svnn_offset);
        let (date, rem) = rem.split_at(19);
        let (clk_bias, rem) = rem.split_at(19);
        let (clk_dr, clk_drr) = rem.split_at(19);

        //log::debug!("SVNN \"{}\"", svnn);
        let sv = match SV::from_str(svnn.trim()) {
            Ok(sv) => sv,
            Err(_) => {
                // parsing failed probably due to omitted constellation (old rev...)
                let desc = format!("{:x}{:02}", constellation, svnn.trim());
                SV::from_str(&desc)?
            },
        };
        //log::debug!("\"{}\"={}", svnn, sv);

        let ts = sv
            .constellation
            .timescale()
            .ok_or(Error::TimescaleIdentification(sv))?;

        //log::debug!("V2/V3 CONTENT \"{}\" TIMESCALE {}", line, ts);

        let epoch = parse_epoch_in_timescale(date.trim(), ts)?;

        let clock_bias = f64::from_str(clk_bias.replace('D', "E").trim())?;
        let clock_drift = f64::from_str(clk_dr.replace('D', "E").trim())?;
        let mut clock_drift_rate = f64::from_str(clk_drr.replace('D', "E").trim())?;

        // parse orbits :
        //  only Legacy Frames in V2 and V3 (old) RINEX
        let mut orbits = parse_orbits(version, NavMsgType::LNAV, sv.constellation, lines)?;

        if sv.constellation.is_sbas() {
            // SBAS frames specificity:
            // clock drift rate does not exist and is actually the week counter
            orbits.insert(
                "week".to_string(),
                OrbitItem::U32(clock_drift_rate.round() as u32),
            );
            clock_drift_rate = 0.0_f64; // drift rate null: non existing
        }

        Ok((
            epoch,
            sv,
            Self {
                clock_bias,
                clock_drift,
                clock_drift_rate,
                orbits,
            },
        ))
    }
    /// Parse Ephemeris (V4) from line iterator
    pub(crate) fn parse_v4(
        msg: NavMsgType,
        mut lines: std::str::Lines<'_>,
        ts: TimeScale,
    ) -> Result<(Epoch, SV, Self), Error> {
        let line = match lines.next() {
            Some(l) => l,
            _ => return Err(Error::MissingData),
        };

        let (svnn, rem) = line.split_at(4);
        let sv = SV::from_str(svnn.trim())?;
        let (epoch, rem) = rem.split_at(19);
        let epoch = epoch::parse_in_timescale(epoch.trim(), ts)?;

        let (clk_bias, rem) = rem.split_at(19);
        let (clk_dr, clk_drr) = rem.split_at(19);
        let clock_bias = f64::from_str(clk_bias.replace('D', "E").trim())?;
        let clock_drift = f64::from_str(clk_dr.replace('D', "E").trim())?;
        let mut clock_drift_rate = f64::from_str(clk_drr.replace('D', "E").trim())?;
        let mut orbits =
            parse_orbits(Version { major: 4, minor: 0 }, msg, sv.constellation, lines)?;

        if sv.constellation.is_sbas() {
            // SBAS frames specificity:
            // clock drift rate does not exist and is actually the week counter
            orbits.insert(
                "week".to_string(),
                OrbitItem::U32(clock_drift_rate.round() as u32),
            );
            clock_drift_rate = 0.0_f64; // drift rate null: non existing
        }

        Ok((
            epoch,
            sv,
            Self {
                clock_bias,
                clock_drift,
                clock_drift_rate,
                orbits,
            },
        ))
    }
}

#[cfg(feature = "nav")]
impl Ephemeris {
    /// Retrieves Orbit Keplerian parameters.
    /// This only applies to MEO Ephemerides, not GEO and Glonass.
    pub fn kepler(&self) -> Option<Kepler> {
        Some(Kepler {
            a: self.get_orbit_f64("sqrta")?.powf(2.0),
            e: self.get_orbit_f64("e")?,
            i_0: self.get_orbit_f64("i0")?,
            omega: self.get_orbit_f64("omega")?,
            omega_0: self.get_orbit_f64("omega0")?,
            m_0: self.get_orbit_f64("m0")?,
            toe: self.get_orbit_f64("toe")?,
        })
    }
    /// Creates new Ephemeris with given [`OrbitItem`]
    pub fn with_orbit(&self, key: &str, orbit: OrbitItem) -> Self {
        let mut s = self.clone();
        s.orbits.insert(key.to_string(), orbit);
        s
    }
    /// Creates new Ephemeris with given week counter
    pub fn with_week(&self, week: u32) -> Self {
        self.with_orbit("week", OrbitItem::from(week))
    }
    /// Creates new Ephemeris with given [`Kepler`] parameters
    pub fn with_kepler(&self, kepler: Kepler) -> Self {
        let mut s = self.clone();
        s.set_orbit_f64("sqrta", kepler.a.sqrt());
        s.set_orbit_f64("e", kepler.e);
        s.set_orbit_f64("i0", kepler.i_0);
        s.set_orbit_f64("omega", kepler.omega);
        s.set_orbit_f64("omega0", kepler.omega_0);
        s.set_orbit_f64("m0", kepler.m_0);
        s.set_orbit_f64("toe", kepler.toe);
        s
    }
    /// Retrieves Orbit [Perturbations] parameters
    pub fn perturbations(&self) -> Option<Perturbations> {
        Some(Perturbations {
            cuc: self.get_orbit_f64("cuc")?,
            cus: self.get_orbit_f64("cus")?,
            cic: self.get_orbit_f64("cic")?,
            cis: self.get_orbit_f64("cis")?,
            crc: self.get_orbit_f64("crc")?,
            crs: self.get_orbit_f64("crs")?,
            dn: self.get_orbit_f64("deltaN")?,
            i_dot: self.get_orbit_f64("idot")?,
            omega_dot: self.get_orbit_f64("omegaDot")?,
        })
    }
    /// Creates new Ephemeris with given Orbit [Perturbations]
    pub fn with_perturbations(&self, perturbations: Perturbations) -> Self {
        let mut s = self.clone();
        s.set_orbit_f64("cuc", perturbations.cuc);
        s.set_orbit_f64("cus", perturbations.cus);
        s.set_orbit_f64("cic", perturbations.cic);
        s.set_orbit_f64("cis", perturbations.cis);
        s.set_orbit_f64("crc", perturbations.crc);
        s.set_orbit_f64("crs", perturbations.crs);
        s.set_orbit_f64("deltaN", perturbations.dn);
        s.set_orbit_f64("idot", perturbations.i_dot);
        s.set_orbit_f64("omegaDot", perturbations.omega_dot);
        s
    }
    /// Total seconds elapsed between `t` and ToE, expressed in appropriate timescale.
    /// NB: this does not apply to GEO Ephemerides but only MEO.
    fn t_k(&self, sv: SV, t: Epoch) -> Option<f64> {
        let sv_ts = sv.timescale()?;
        let toe = self.toe(sv_ts)?;
        let dt = t.to_time_scale(sv_ts) - toe;
        Some(dt.to_seconds())
    }
    /// Form ephemerisHelper.
    /// This does not apply to SBAS and Glonass.
    fn ephemeris_helper(&self, sv: SV, t_sv: Epoch, t: Epoch) -> Option<EphemerisHelper> {
        // const
        let gm_m3_s2 = Constants::gm(sv);
        let omega = Constants::omega(sv);
        let dtr_f = Constants::dtr_f(sv);

        let t_k = self.t_k(sv, t)?;
        if t_k < 0.0 {
            error!("t_k < 0.0: bad op");
            return None;
        }

        let mut kepler = self.kepler()?;
        let perturbations = self.perturbations()?;

        // considering the filed a_dot
        if let Some(a_dot) = self.a_dot() {
            kepler.a += a_dot * t_k;
        }

        let n0 = (gm_m3_s2 / kepler.a.powi(3)).sqrt(); // average angular velocity
        let n = n0 + perturbations.dn; // corrected mean angular velocity
        let m_k = kepler.m_0 + n * t_k; // average anomaly

        // Iterative calculation of e_k
        let mut e_k_lst: f64 = 0.0;
        let mut e_k: f64 = 0.0;
        let mut i = 0;
        loop {
            e_k = m_k + kepler.e * e_k_lst.sin();
            if (e_k - e_k_lst).abs() < 1e-10 {
                break;
            }
            i += 1;
            e_k_lst = e_k;
        }
        if i >= constants::MaxIterNumber::KEPLER {
            error!("{} kepler iteration overflow", sv);
        }

        // true anomaly
        let (sin_e_k, cos_e_k) = e_k.sin_cos();
        let v_k = ((1.0 - kepler.e.powi(2)).sqrt() * sin_e_k).atan2(cos_e_k - kepler.e);

        let phi_k = v_k + kepler.omega; // latitude argument
        let (x2_sin_phi_k, x2_cos_phi_k) = (2.0 * phi_k).sin_cos();

        // latitude argument correction
        let du_k = perturbations.cus * x2_sin_phi_k + perturbations.cuc * x2_cos_phi_k;
        let u_k = phi_k + du_k;

        // orbital radisu correction
        let dr_k = perturbations.crs * x2_sin_phi_k + perturbations.crc * x2_cos_phi_k;
        let r_k = kepler.a * (1.0 - kepler.e * e_k.cos()) + dr_k;

        // inclination angle correction
        let di_k = perturbations.cis * x2_sin_phi_k + perturbations.cic * x2_cos_phi_k;

        // first derivatives
        let fd_omega_k = perturbations.omega_dot - omega;

        let fd_e_k = n / (1.0 - kepler.e * e_k.cos());
        let fd_phi_k = ((1.0 + kepler.e) / (1.0 - kepler.e)).sqrt()
            * ((v_k / 2.0).cos() / (e_k / 2.0).cos()).powi(2)
            * fd_e_k;

        let fd_u_k =
            (perturbations.cus * x2_cos_phi_k - perturbations.cuc * x2_sin_phi_k) * fd_phi_k * 2.0
                + fd_phi_k;

        let fd_r_k = kepler.a * kepler.e * e_k.sin() * fd_e_k
            + 2.0
                * (perturbations.crs * x2_cos_phi_k - perturbations.crc * x2_sin_phi_k)
                * fd_phi_k;

        let fd_i_k = perturbations.i_dot
            + 2.0
                * (perturbations.cis * x2_cos_phi_k - perturbations.cic * x2_sin_phi_k)
                * fd_phi_k;

        // relativistic effect correction
        let dtr = dtr_f * kepler.e * kepler.a.sqrt() * e_k.sin();
        let fd_dtr = dtr_f * kepler.e * kepler.a.sqrt() * e_k.cos() * fd_e_k;

        // ascending node longitude correction (RAAN ?)
        let omega_k = if sv.is_beidou_geo() {
            // BeiDou [IGSO]
            kepler.omega_0 + perturbations.omega_dot * t_k - omega * kepler.toe
        } else {
            // GPS, Galileo, BeiDou [MEO]
            kepler.omega_0 + (perturbations.omega_dot - omega) * t_k - omega * kepler.toe
        };

        // corrected inclination angle
        let i_k = kepler.i_0 + di_k + perturbations.i_dot * t_k;

        // position in orbital plane
        let (x, y) = (r_k * u_k.cos(), r_k * u_k.sin());

        // rotated position
        //let (sin_omega_k, cos_omega_k) = omega_k.sin_cos();
        //let (sin_i_k, cos_i_k) = i_k.sin_cos();

        // earth rotation
        let t_sv_gpst = t_sv.to_time_scale(TimeScale::GPST);
        let t_gpst = t.to_time_scale(TimeScale::GPST);
        let earth_rot = omega * (t_sv_gpst - t_gpst).to_seconds();
        let (sin_earth_rot, cos_earth_rot) = earth_rot.sin_cos();

        //let r_sv = (
        //    x * cos_omega_k - y * sin_omega_k * sin_i_k,
        //    x * sin_omega_k + y * cos_omega_k * cos_i_k,
        //    y * sin_i_k,
        //);
        let r_sv = (x, y, 0.0);

        let cie_rot = Rotation3::from_matrix(&Matrix3::new(
            cos_earth_rot,
            -sin_earth_rot,
            0.0,
            sin_earth_rot,
            cos_earth_rot,
            0.0,
            0.0,
            0.0,
            1.0,
        ));

        // Finally, determine Orbital state
        let orbit = Orbit::try_keplerian(
            kepler.a * 1e-3,
            kepler.e,
            i_k.to_degrees(),
            omega_k.to_degrees(),
            omega.to_degrees(),
            v_k.to_degrees(),
            t_gpst,
            EARTH_J2000.with_mu_km3_s2(gm_m3_s2 * 1e-9),
        )
        .ok()?;

        Some(EphemerisHelper {
            sv,
            t_k,
            orbit,
            omega_k,
            dtr,
            fd_dtr,
            u_k,
            i_k,
            fd_u_k,
            r_k,
            fd_r_k,
            fd_i_k,
            fd_omega_k,
            r_sv,
            cie_rot,
        })
    }
    /// Calculates Clock correction for [SV] at [Epoch] based on [Self]
    /// and ToC [Epoch] of publication of [Self] from the free running clock.
    pub fn clock_correction(
        &self,
        toc: Epoch,
        t: Epoch,
        sv: SV,
        max_iter: usize,
    ) -> Option<Duration> {
        let sv_ts = sv.constellation.timescale()?;
        let t_sv = t.to_time_scale(sv_ts);
        let toc_sv = toc.to_time_scale(sv_ts);
        if t_sv < toc_sv {
            error!("t < t_oc: bad op!");
            None
        } else {
            let (a0, a1, a2) = (self.clock_bias, self.clock_drift, self.clock_drift_rate);
            let mut dt = (t_sv - toc_sv).to_seconds();
            for _ in 0..max_iter {
                dt -= a0 + a1 * dt + a2 * dt.powi(2);
            }
            Some(Duration::from_seconds(a0 + a1 * dt + a2 * dt.powi(2)))
        }
    }
    /// Kepler ECEF [km] position solver at [Epoch] t.
    /// t_sv [Epoch] is the satellite free running clock.
    /// Self must be correctly selected from navigation record.
    /// See [Bibliography::AsceAppendix3], [Bibliography::JLe19] and [Bibliography::BeiDouICD]
    pub fn kepler2position(&self, sv: SV, t_sv: Epoch, t: Epoch) -> Option<(f64, f64, f64)> {
        if sv.constellation.is_sbas() || sv.constellation == Constellation::Glonass {
            let (pos_x_km, pos_y_km, pos_z_km) = (
                self.get_orbit_f64("satPosX")?,
                self.get_orbit_f64("satPosY")?,
                self.get_orbit_f64("satPosZ")?,
            );
            Some((pos_x_km, pos_y_km, pos_z_km))
        } else {
            let helper = self.ephemeris_helper(sv, t_sv, t)?;
            let pos = helper.ecef_position();
            Some((pos.x, pos.y, pos.z))
        }
    }
    /// Kepler ECEF [km] position and velocity [km/s] solver at desired instant "t" for given "sv"
    /// based off Self. Self must be correctly selected in navigation
    /// record.
    /// See [Bibliography::AsceAppendix3], [Bibliography::JLe19] and [Bibliography::BeiDouICD]
    pub fn kepler2position_velocity(
        &self,
        sv: SV,
        t_sv: Epoch,
        t: Epoch,
    ) -> Option<((f64, f64, f64), (f64, f64, f64))> {
        if sv.constellation.is_sbas() || sv.constellation == Constellation::Glonass {
            let (pos_x_km, pos_y_km, pos_z_km) = (
                self.get_orbit_f64("satPosX")?,
                self.get_orbit_f64("satPosY")?,
                self.get_orbit_f64("satPosZ")?,
            );
            let (vel_x_km, vel_y_km, vel_z_km) = (
                self.get_orbit_f64("velX")?,
                self.get_orbit_f64("velY")?,
                self.get_orbit_f64("velZ")?,
            );
            Some((
                (pos_x_km, pos_y_km, pos_z_km),
                (vel_x_km, vel_y_km, vel_z_km),
            ))
        } else {
            let helper = self.ephemeris_helper(sv, t_sv, t)?;
            let (pos, vel) = helper.position_velocity()?;
            Some(((pos.x, pos.y, pos.z), (vel.x, vel.y, vel.z)))
        }
    }
    /// [AzElRange] calculation attempt, for following SV as observed at RX,
    /// both coordinates expressed as [km] in fixed body [Frame] centered on Earth.
    pub fn elevation_azimuth_range(
        t: Epoch,
        almanac: &Almanac,
        fixed_body_frame: Frame,
        sv_position_km: (f64, f64, f64),
        rx_position_km: (f64, f64, f64),
    ) -> AlmanacResult<AzElRange> {
        let (rx_x_km, rx_y_km, rx_z_km) = rx_position_km;
        let (tx_x_km, tx_y_km, tx_z_km) = sv_position_km;
        almanac.azimuth_elevation_range_sez(
            Orbit::from_position(tx_x_km, tx_y_km, tx_z_km, t, fixed_body_frame),
            Orbit::from_position(rx_x_km, rx_y_km, rx_z_km, t, fixed_body_frame),
        )
    }
    /// Returns True if Self is Valid at specified `t`.
    /// NB: this only applies to MEO Ephemerides, not GEO Ephemerides,
    /// which should always be considered "valid".
    pub fn is_valid(&self, sv: SV, t: Epoch) -> bool {
        if let Some(max_dt) = Self::max_dtoe(sv.constellation) {
            if let Some(sv_ts) = sv.constellation.timescale() {
                if let Some(toe) = self.toe(sv_ts) {
                    t > toe && (t - toe) < max_dt
                } else {
                    error!("{}({}): failed to determine ToE", t, sv);
                    false
                }
            } else {
                error!("{} constellation is not supported", sv.constellation);
                false
            }
        } else {
            error!("{} constellation is not supported", sv.constellation);
            false
        }
    }
    /// Ephemeris validity period for this [Constellation]
    pub fn max_dtoe(c: Constellation) -> Option<Duration> {
        match c {
            Constellation::GPS | Constellation::QZSS => Some(Duration::from_seconds(7200.0)),
            Constellation::Galileo => Some(Duration::from_seconds(10800.0)),
            Constellation::BeiDou => Some(Duration::from_seconds(21600.0)),
            Constellation::IRNSS => Some(Duration::from_seconds(7200.0)),
            Constellation::Glonass => Some(Duration::from_seconds(1800.0)),
            c => {
                if c.is_sbas() {
                    // Tolerate one publication per day.
                    // Typical RINEX apps will load one set per 24 hr.
                    // GEO Orbits are very special, with a single entry per day.
                    // Therefore, in typical RINEX apps, we will have one entry for every day.
                    // GEO Ephemerides cannot be handled like other Ephemerides anyway, they require
                    // a complete different logic and calculations
                    Some(Duration::from_days(1.0))
                } else {
                    None
                }
            },
        }
    }
}

/*
 * Parses constellation + revision dependent orbits data fields.
 * Retrieves all of this information from the databased stored and maintained
 * in db/NAV/orbits.
 */
fn parse_orbits(
    version: Version,
    msg: NavMsgType,
    constell: Constellation,
    lines: std::str::Lines<'_>,
) -> Result<HashMap<String, OrbitItem>, Error> {
    // convert SBAS constell to compatible "sbas" (undetermined/general constell)
    let constell = match constell.is_sbas() {
        true => Constellation::SBAS,
        false => constell,
    };
    // Determine closest standards from DB
    // <=> data fields to parse
    let nav_standards = match closest_nav_standards(constell, version, msg) {
        Some(v) => v,
        _ => return Err(Error::DataBaseRevisionError),
    };

    //println!("FIELD : {:?} \n", nav_standards.items); // DEBUG

    let fields = &nav_standards.items;

    let mut key_index: usize = 0;
    let word_size: usize = 19;
    let mut map: HashMap<String, OrbitItem> = HashMap::new();

    for line in lines {
        // trim first few white spaces
        let mut line: &str = match version.major < 3 {
            true => &line[3..],
            false => &line[4..],
        };

        let mut nb_missing = 4 - (line.len() / word_size);
        //println!("LINE \"{}\" | NB MISSING {}", line, nb_missing); //DEBUG

        loop {
            if line.is_empty() {
                key_index += nb_missing;
                break;
            }

            let (content, rem) = line.split_at(std::cmp::min(word_size, line.len()));
            let content = content.trim();

            if content.is_empty() {
                // omitted field
                key_index += 1;
                nb_missing = nb_missing.saturating_sub(1);
                line = rem;
                continue;
            }
            /*
             * In NAV RINEX, unresolved data fields are either
             * omitted (handled previously) or put a zeros
             */
            if !content.contains(".000000000000E+00") {
                if let Some((key, token)) = fields.get(key_index) {
                    //println!(
                    //    "Key \"{}\"(index: {}) | Token \"{}\" | Content \"{}\"",
                    //    key,
                    //    key_index,
                    //    token,
                    //    content.trim()
                    //); //DEBUG
                    if !key.contains("spare") {
                        if let Ok(item) = OrbitItem::new(token, content, constell) {
                            map.insert(key.to_string(), item);
                        }
                    }
                }
            }
            key_index += 1;
            line = rem;
        }
    }
    Ok(map)
}

#[cfg(test)]
#[cfg(feature = "nav")]
mod epoch_serde {
    use crate::prelude::Epoch;
    use serde::{self, Deserialize, Deserializer};
    use std::str::FromStr;
    pub fn deserialize<'de, D>(deserializer: D) -> Result<Epoch, D::Error>
    where
        D: Deserializer<'de>,
    {
        let s: Option<String> = Option::deserialize(deserializer)?;
        if let Some(s) = s {
            if let Ok(e) = Epoch::from_str(&s) {
                Ok(e)
            } else {
                panic!("failed to deserialize epoch");
            }
        } else {
            panic!("failed to deserialize epoch");
        }
    }
}

#[cfg(test)]
mod test {
    use super::*;
    fn build_orbits(
        constellation: Constellation,
        descriptor: Vec<(&str, &str)>,
    ) -> HashMap<String, OrbitItem> {
        let mut map: HashMap<String, OrbitItem> = HashMap::with_capacity(descriptor.len());
        for (key, value) in descriptor.iter() {
            if key.contains("week") {
                map.insert(
                    key.to_string(),
                    OrbitItem::new("u32", value, constellation).unwrap(),
                );
            } else {
                map.insert(
                    key.to_string(),
                    OrbitItem::new("f64", value, constellation).unwrap(),
                );
            }
        }
        map
    }
    #[test]
    fn gal_orbit() {
        let content =
            "     7.500000000000e+01 1.478125000000e+01 2.945479833915e-09-3.955466341850e-01
     8.065253496170e-07 3.683507675305e-04-3.911554813385e-07 5.440603218079e+03
     3.522000000000e+05-6.519258022308e-08 2.295381450845e+00 7.450580596924e-09
     9.883726443393e-01 3.616875000000e+02 2.551413130998e-01-5.907746081337e-09
     1.839362331110e-10 2.580000000000e+02 2.111000000000e+03                   
     3.120000000000e+00 0.000000000000e+00-1.303851604462e-08 0.000000000000e+00
     3.555400000000e+05";
        let orbits = parse_orbits(
            Version::new(3, 0),
            NavMsgType::LNAV,
            Constellation::Galileo,
            content.lines(),
        );
        assert!(orbits.is_ok());
        let orbits = orbits.unwrap();
        let ephemeris = Ephemeris {
            clock_bias: 0.0,
            clock_drift: 0.0,
            clock_drift_rate: 0.0,
            orbits,
        };
        assert_eq!(ephemeris.get_orbit_f64("iodnav"), Some(7.500000000000e+01));
        assert_eq!(ephemeris.get_orbit_f64("crs"), Some(1.478125000000e+01));
        assert_eq!(ephemeris.get_orbit_f64("deltaN"), Some(2.945479833915e-09));
        assert_eq!(ephemeris.get_orbit_f64("m0"), Some(-3.955466341850e-01));

        assert_eq!(ephemeris.get_orbit_f64("cuc"), Some(8.065253496170e-07));
        assert_eq!(ephemeris.get_orbit_f64("e"), Some(3.683507675305e-04));
        assert_eq!(ephemeris.get_orbit_f64("cus"), Some(-3.911554813385e-07));
        assert_eq!(ephemeris.get_orbit_f64("sqrta"), Some(5.440603218079e+03));

        assert_eq!(ephemeris.get_orbit_f64("toe"), Some(3.522000000000e+05));
        assert_eq!(ephemeris.get_orbit_f64("cic"), Some(-6.519258022308e-08));
        assert_eq!(ephemeris.get_orbit_f64("omega0"), Some(2.295381450845e+00));
        assert_eq!(ephemeris.get_orbit_f64("cis"), Some(7.450580596924e-09));

        assert_eq!(ephemeris.get_orbit_f64("i0"), Some(9.883726443393e-01));
        assert_eq!(ephemeris.get_orbit_f64("crc"), Some(3.616875000000e+02));
        assert_eq!(ephemeris.get_orbit_f64("omega"), Some(2.551413130998e-01));
        assert_eq!(
            ephemeris.get_orbit_f64("omegaDot"),
            Some(-5.907746081337e-09)
        );

        assert_eq!(ephemeris.get_orbit_f64("idot"), Some(1.839362331110e-10));
        assert_eq!(ephemeris.get_orbit_f64("dataSrc"), Some(2.580000000000e+02));
        assert_eq!(ephemeris.get_week(), Some(2111));

        assert_eq!(ephemeris.get_orbit_f64("sisa"), Some(3.120000000000e+00));
        //assert_eq!(ephemeris.get_orbit_f64("health"), Some(0.000000000000e+00));
        assert_eq!(
            ephemeris.get_orbit_f64("bgdE5aE1"),
            Some(-1.303851604462e-08)
        );
        assert!(ephemeris.get_orbit_f64("bgdE5bE1").is_none());

        assert_eq!(ephemeris.get_orbit_f64("t_tm"), Some(3.555400000000e+05));
    }
    #[test]
    fn bds_orbit() {
        let content =
            "      .100000000000e+01  .118906250000e+02  .105325815814e-08 -.255139531119e+01
      .169500708580e-06  .401772442274e-03  .292365439236e-04  .649346986580e+04
      .432000000000e+06  .105705112219e-06 -.277512444499e+01 -.211410224438e-06
      .607169709798e-01 -.897671875000e+03  .154887266488e+00 -.871464871438e-10
     -.940753471872e-09  .000000000000e+00  .782000000000e+03  .000000000000e+00
      .200000000000e+01  .000000000000e+00 -.599999994133e-09 -.900000000000e-08
      .432000000000e+06  .000000000000e+00 0.000000000000e+00 0.000000000000e+00";
        let orbits = parse_orbits(
            Version::new(3, 0),
            NavMsgType::LNAV,
            Constellation::BeiDou,
            content.lines(),
        );
        assert!(orbits.is_ok());
        let orbits = orbits.unwrap();
        let ephemeris = Ephemeris {
            clock_bias: 0.0,
            clock_drift: 0.0,
            clock_drift_rate: 0.0,
            orbits,
        };
        assert_eq!(ephemeris.get_orbit_f64("aode"), Some(1.0));
        assert_eq!(ephemeris.get_orbit_f64("crs"), Some(1.18906250000e+01));
        assert_eq!(ephemeris.get_orbit_f64("deltaN"), Some(0.105325815814e-08));
        assert_eq!(ephemeris.get_orbit_f64("m0"), Some(-0.255139531119e+01));

        assert_eq!(ephemeris.get_orbit_f64("cuc"), Some(0.169500708580e-06));
        assert_eq!(ephemeris.get_orbit_f64("e"), Some(0.401772442274e-03));
        assert_eq!(ephemeris.get_orbit_f64("cus"), Some(0.292365439236e-04));
        assert_eq!(ephemeris.get_orbit_f64("sqrta"), Some(0.649346986580e+04));

        assert_eq!(ephemeris.get_orbit_f64("toe"), Some(0.432000000000e+06));
        assert_eq!(ephemeris.get_orbit_f64("cic"), Some(0.105705112219e-06));
        assert_eq!(ephemeris.get_orbit_f64("omega0"), Some(-0.277512444499e+01));
        assert_eq!(ephemeris.get_orbit_f64("cis"), Some(-0.211410224438e-06));

        assert_eq!(ephemeris.get_orbit_f64("i0"), Some(0.607169709798e-01));
        assert_eq!(ephemeris.get_orbit_f64("crc"), Some(-0.897671875000e+03));
        assert_eq!(ephemeris.get_orbit_f64("omega"), Some(0.154887266488e+00));
        assert_eq!(
            ephemeris.get_orbit_f64("omegaDot"),
            Some(-0.871464871438e-10)
        );

        assert_eq!(ephemeris.get_orbit_f64("idot"), Some(-0.940753471872e-09));
        assert_eq!(ephemeris.get_week(), Some(782));

        assert_eq!(
            ephemeris.get_orbit_f64("svAccuracy"),
            Some(0.200000000000e+01)
        );
        assert!(ephemeris.get_orbit_f64("satH1").is_none());
        assert_eq!(
            ephemeris.get_orbit_f64("tgd1b1b3"),
            Some(-0.599999994133e-09)
        );
        assert_eq!(
            ephemeris.get_orbit_f64("tgd2b2b3"),
            Some(-0.900000000000e-08)
        );

        assert!(ephemeris.get_orbit_f64("aodc").is_none());
        assert_eq!(ephemeris.get_orbit_f64("t_tm"), Some(0.432000000000e+06));
    }
    #[test]
    fn glonass_orbit_v2() {
        let content =
            "   -1.488799804690D+03-2.196182250980D+00 3.725290298460D-09 0.000000000000D+00
    1.292880712890D+04-2.049269676210D+00 0.000000000000D+00 1.000000000000D+00
    2.193169775390D+04 1.059645652770D+00-9.313225746150D-10 0.000000000000D+00";
        let orbits = parse_orbits(
            Version::new(2, 0),
            NavMsgType::LNAV,
            Constellation::Glonass,
            content.lines(),
        );
        assert!(orbits.is_ok(), "failed to parse Glonass V2 orbits");
        let orbits = orbits.unwrap();
        let ephemeris = Ephemeris {
            clock_bias: 0.0,
            clock_drift: 0.0,
            clock_drift_rate: 0.0,
            orbits,
        };
        assert_eq!(ephemeris.get_orbit_f64("satPosX"), Some(-1.488799804690E3));
        assert_eq!(ephemeris.get_orbit_f64("satPosY"), Some(1.292880712890E4));
        assert_eq!(ephemeris.get_orbit_f64("satPosZ"), Some(2.193169775390E4));
    }
    #[test]
    fn glonass_orbit_v3() {
        let content =
            "      .783916601562e+04 -.423131942749e+00  .931322574615e-09  .000000000000e+00
     -.216949155273e+05  .145034790039e+01  .279396772385e-08  .300000000000e+01
      .109021518555e+05  .319181251526e+01  .000000000000e+00  .000000000000e+00";
        let orbits = parse_orbits(
            Version::new(3, 0),
            NavMsgType::LNAV,
            Constellation::Glonass,
            content.lines(),
        );
        assert!(orbits.is_ok(), "failed to parse Glonass V3 orbits");
        let orbits = orbits.unwrap();
        let ephemeris = Ephemeris {
            clock_bias: 0.0,
            clock_drift: 0.0,
            clock_drift_rate: 0.0,
            orbits,
        };
        assert_eq!(ephemeris.get_orbit_f64("satPosX"), Some(0.783916601562E4));
        assert_eq!(ephemeris.get_orbit_f64("satPosY"), Some(-0.216949155273E5));
        assert_eq!(ephemeris.get_orbit_f64("satPosZ"), Some(0.109021518555E5));
    }
    #[test]
    fn glonass_orbit_v2_missing_fields() {
        let content =
            "   -1.488799804690D+03                    3.725290298460D-09 0.000000000000D+00
    1.292880712890D+04-2.049269676210D+00 0.000000000000D+00 1.000000000000D+00
    2.193169775390D+04 1.059645652770D+00-9.313225746150D-10 0.000000000000D+00";
        let orbits = parse_orbits(
            Version::new(2, 0),
            NavMsgType::LNAV,
            Constellation::Glonass,
            content.lines(),
        );
        assert!(orbits.is_ok(), "failed to parse Glonass V2 orbits");
        let orbits = orbits.unwrap();
        let ephemeris = Ephemeris {
            clock_bias: 0.0,
            clock_drift: 0.0,
            clock_drift_rate: 0.0,
            orbits,
        };
        assert_eq!(ephemeris.get_orbit_f64("satPosX"), Some(-1.488799804690E3));
        assert_eq!(ephemeris.get_orbit_f64("velX"), None);
        assert_eq!(ephemeris.get_orbit_f64("satPosY"), Some(1.292880712890E4));
        assert_eq!(ephemeris.get_orbit_f64("satPosZ"), Some(2.193169775390E4));
    }
    #[test]
    fn glonass_orbit_v3_missing_fields() {
        let content =
            "      .783916601562e+04                    .931322574615e-09  .000000000000e+00
     -.216949155273e+05  .145034790039e+01  .279396772385e-08  .300000000000e+01
      .109021518555e+05  .319181251526e+01  .000000000000e+00  .000000000000e+00";
        let orbits = parse_orbits(
            Version::new(3, 0),
            NavMsgType::LNAV,
            Constellation::Glonass,
            content.lines(),
        );
        assert!(orbits.is_ok(), "failed to parse Glonass V3 orbits");
        let orbits = orbits.unwrap();
        let ephemeris = Ephemeris {
            clock_bias: 0.0,
            clock_drift: 0.0,
            clock_drift_rate: 0.0,
            orbits,
        };
        assert_eq!(ephemeris.get_orbit_f64("satPosX"), Some(0.783916601562E4));
        assert_eq!(ephemeris.get_orbit_f64("velX"), None);
        assert_eq!(ephemeris.get_orbit_f64("satPosY"), Some(-0.216949155273E5));
        assert_eq!(ephemeris.get_orbit_f64("satPosZ"), Some(0.109021518555E5));
    }
}<|MERGE_RESOLUTION|>--- conflicted
+++ resolved
@@ -374,14 +374,7 @@
     /// Return ToE expressed as [Epoch]
     pub fn toe(&self, sv_ts: TimeScale) -> Option<Epoch> {
         // TODO: in CNAV V4 TOC is said to be TOE... ...
-<<<<<<< HEAD
-        let mut week = self.get_week()?;
-        if sv_ts == TimeScale::GST {
-            week -= 1024;
-        }
-=======
         let week = self.get_week()?;
->>>>>>> 1ab3525c
         let sec = self.get_orbit_f64("toe")?;
         let week_dur = Duration::from_days((week * 7) as f64);
         let sec_dur = Duration::from_seconds(sec);
